// Project Calico BPF dataplane programs.
// Copyright (c) 2020-2021 Tigera, Inc. All rights reserved.
// SPDX-License-Identifier: Apache-2.0 OR GPL-2.0-or-later

#include <linux/bpf.h>

// socket_type.h contains the definition of SOCK_XXX constants that we need
// but it's supposed to be imported via socket.h, which we can't import due
// to lack of std lib support for BPF.  Bypass its check for now.
#define _SYS_SOCKET_H
#include <bits/socket_type.h>

#include <stdbool.h>

#include "globals.h"
#include "bpf.h"
#include "log.h"
#include "nat_lookup.h"

#include "sendrecv.h"

#if !defined(__BPFTOOL_LOADER__) && !defined (__IPTOOL_LOADER__)
const volatile struct cali_ctlb_globals __globals;
#define UDP_NOT_SEEN_TIMEO __globals.udp_not_seen_timeo
#else
#define UDP_NOT_SEEN_TIMEO 60 /* for tests */
#endif

static CALI_BPF_INLINE int do_nat_common(struct bpf_sock_addr *ctx, __u8 proto, bool connect)
{
	int err = 0;
	/* We do not know what the source address is yet, we only know that it
	 * is the localhost, so we might just use 0.0.0.0. That would not
	 * conflict with traffic from elsewhere.
	 *
	 * XXX it means that all workloads that use the cgroup hook have the
	 * XXX same affinity, which (a) is sub-optimal and (b) leaks info between
	 * XXX workloads.
	 */
	nat_lookup_result res = NAT_LOOKUP_ALLOW;
	__u16 dport_he = (__u16)(bpf_ntohl(ctx->user_port)>>16);
	struct calico_nat_dest *nat_dest;
<<<<<<< HEAD
	nat_dest = calico_v4_nat_lookup(0, ctx->user_ip4, proto, dport_he, false, &res,
			proto == IPPROTO_UDP && !connect, /* enforce affinity UDP */
			proto == IPPROTO_UDP && !connect /* update affinity timer */);
=======
	nat_dest = calico_v4_nat_lookup3(0, ctx->user_ip4, proto, dport_he, false, &res,
			proto == IPPROTO_UDP && !connect ? UDP_NOT_SEEN_TIMEO : 0, /* enforce affinity UDP */
		 	proto == IPPROTO_UDP && !connect /* update affinity timer */);
>>>>>>> ce618bd0
	if (!nat_dest) {
		CALI_INFO("NAT miss.\n");
		if (res == NAT_NO_BACKEND) {
			err = -1;
		}
		goto out;
	}

	__u32 dport_be = host_to_ctx_port(nat_dest->port);

	__u64 cookie = bpf_get_socket_cookie(ctx);
	CALI_DEBUG("Store: ip=%x port=%d cookie=%x\n",
			bpf_ntohl(nat_dest->addr), bpf_ntohs((__u16)dport_be), cookie);

	/* For all protocols, record recent NAT operations in an LRU map; other BPF programs use this
	 * cache to reverse our DNAT so they can do pre-DNAT policy. */
	struct ct_nats_key natk = {
		.cookie = cookie,
		.ip = nat_dest->addr,
		.port = dport_be,
		.proto = proto,
	};
	struct sendrecv4_val val = {
		.ip	= ctx->user_ip4,
		.port	= ctx->user_port,
	};
	int rc = cali_v4_ct_nats_update_elem(&natk, &val, 0);
	if (rc) {
		/* if this happens things are really bad! report */
		CALI_INFO("Failed to update ct_nats map rc=%d\n", rc);
	}

	if (proto != IPPROTO_TCP) {
		/* For UDP, store a long-lived reverse mapping, which we use to reverse the DNAT for programs that
		 * check the source on the return packets. */
		__u64 cookie = bpf_get_socket_cookie(ctx);
		CALI_DEBUG("Store: ip=%x port=%d cookie=%x\n",
				bpf_ntohl(nat_dest->addr), bpf_ntohs((__u16)dport_be), cookie);
		struct sendrecv4_key key = {
			.ip	= nat_dest->addr,
			.port	= dport_be,
			.cookie	= cookie,
		};

		if (cali_v4_srmsg_update_elem(&key, &val, 0)) {
			/* if this happens things are really bad! report */
			CALI_INFO("Failed to update map\n");
			goto out;
		}
	}

	ctx->user_ip4 = nat_dest->addr;
	ctx->user_port = dport_be;

out:
	return err;
}

SEC("cgroup/connect4")
int calico_connect_v4(struct bpf_sock_addr *ctx)
{
	int ret = 1; /* OK value */

	CALI_DEBUG("calico_connect_v4\n");

	/* do not process anything non-TCP or non-UDP, but do not block it, will be
	 * dealt with somewhere else.
	 */
	if (ctx->type != SOCK_STREAM && ctx->type != SOCK_DGRAM) {
		CALI_INFO("unexpected sock type %d\n", ctx->type);
		goto out;
	}

	__u8 ip_proto;
	switch (ctx->type) {
	case SOCK_STREAM:
		CALI_DEBUG("SOCK_STREAM -> assuming TCP\n");
		ip_proto = IPPROTO_TCP;
		break;
	case SOCK_DGRAM:
		CALI_DEBUG("SOCK_DGRAM -> assuming UDP\n");
		ip_proto = IPPROTO_UDP;
		break;
	default:
		CALI_DEBUG("Unknown socket type: %d\n", (int)ctx->type);
		goto out;
	}

	if (do_nat_common(ctx, ip_proto, true) != 0) {
		ret = 0; /* ret != 1 generates an error in pre-connect */
	}

out:
	return ret;
}

SEC("cgroup/sendmsg4")
int calico_sendmsg_v4(struct bpf_sock_addr *ctx)
{
	CALI_DEBUG("sendmsg_v4 %x:%d\n",
			bpf_ntohl(ctx->user_ip4), bpf_ntohl(ctx->user_port)>>16);

	if (ctx->type != SOCK_DGRAM) {
		CALI_INFO("unexpected sock type %d\n", ctx->type);
		goto out;
	}

	do_nat_common(ctx, IPPROTO_UDP, false);

out:
	return 1;
}

SEC("cgroup/recvmsg4")
int calico_recvmsg_v4(struct bpf_sock_addr *ctx)
{
	CALI_DEBUG("recvmsg_v4 %x:%d\n", bpf_ntohl(ctx->user_ip4), ctx_port_to_host(ctx->user_port));

	if (ctx->type != SOCK_DGRAM) {
		CALI_INFO("unexpected sock type %d\n", ctx->type);
		goto out;
	}

	__u64 cookie = bpf_get_socket_cookie(ctx);
	CALI_DEBUG("Lookup: ip=%x port=%d(BE) cookie=%x\n",ctx->user_ip4, ctx->user_port, cookie);
	struct sendrecv4_key key = {
		.ip	= ctx->user_ip4,
		.port	= ctx->user_port,
		.cookie	= cookie,
	};

	struct sendrecv4_val *revnat = cali_v4_srmsg_lookup_elem(&key);

	if (revnat == NULL) {
		CALI_DEBUG("revnat miss for %x:%d\n",
				bpf_ntohl(ctx->user_ip4), ctx_port_to_host(ctx->user_port));
		/* we are past policy and the packet was allowed. Either the
		 * mapping does not exist anymore and if the app cares, it
		 * should check the addresses. It is more likely a packet sent
		 * to server from outside and no mapping is expected.
		 */
		goto out;
	}

	ctx->user_ip4 = revnat->ip;
	ctx->user_port = revnat->port;
	CALI_DEBUG("recvmsg_v4 rev nat to %x:%d\n",
			bpf_ntohl(ctx->user_ip4), ctx_port_to_host(ctx->user_port));

out:
	return 1;
}

char ____license[] __attribute__((section("license"), used)) = "GPL";<|MERGE_RESOLUTION|>--- conflicted
+++ resolved
@@ -40,15 +40,9 @@
 	nat_lookup_result res = NAT_LOOKUP_ALLOW;
 	__u16 dport_he = (__u16)(bpf_ntohl(ctx->user_port)>>16);
 	struct calico_nat_dest *nat_dest;
-<<<<<<< HEAD
 	nat_dest = calico_v4_nat_lookup(0, ctx->user_ip4, proto, dport_he, false, &res,
-			proto == IPPROTO_UDP && !connect, /* enforce affinity UDP */
+			proto == IPPROTO_UDP && !connect ? UDP_NOT_SEEN_TIMEO : 0, /* enforce affinity UDP */
 			proto == IPPROTO_UDP && !connect /* update affinity timer */);
-=======
-	nat_dest = calico_v4_nat_lookup3(0, ctx->user_ip4, proto, dport_he, false, &res,
-			proto == IPPROTO_UDP && !connect ? UDP_NOT_SEEN_TIMEO : 0, /* enforce affinity UDP */
-		 	proto == IPPROTO_UDP && !connect /* update affinity timer */);
->>>>>>> ce618bd0
 	if (!nat_dest) {
 		CALI_INFO("NAT miss.\n");
 		if (res == NAT_NO_BACKEND) {
