--- conflicted
+++ resolved
@@ -80,11 +80,7 @@
 PermissionsStartOnly=true
 ExecStart=/usr/bin/docker run --net=host --privileged --name=calico-node \
   -e ETCD_ENDPOINTS=${ETCD_ENDPOINTS} \
-<<<<<<< HEAD
-  -e HOSTNAME=${HOSTNAME} \
-=======
   -e NODENAME=${HOSTNAME} \
->>>>>>> ea6a1b1a
   -e IP= \
   -e NO_DEFAULT_POOLS= \
   -e AS= \
@@ -188,11 +184,7 @@
 ```
 
 For more information on how to configure the policy controller,
-<<<<<<< HEAD
 see the [configuration guide]({{site.baseur}}/{{page.version}}/reference/policy-controller/configuration).
-=======
-see the [configuration guide](https://github.com/projectcalico/k8s-policy/blob/v0.5.1/configuration.md).
->>>>>>> ea6a1b1a
 
 ## Configuring Kubernetes
 
