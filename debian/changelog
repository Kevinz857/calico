--- conflicted
+++ resolved
@@ -1,32 +1,40 @@
-<<<<<<< HEAD
 felix (2.7.0~pre1~__STREAM__) __STREAM__; urgency=low
 
   * Felix 2.7.0-pre1 (from Git commit d0576c7).
     [Changes recorded in 2.7.0-pre1 tag]
     - Implement support for network sets.
-=======
-felix (2.6.0~__STREAM__) __STREAM__; urgency=low
-
-  * Felix 2.6.0 (from Git commit 64caa62).
->>>>>>> 93df1d9d
     [Changes recorded in 2.6.0 tag]
     By upgrading libcalico-go to v1.7.0, we add support for Kubernetes'
     v1.8.0 NetworkPolicy with Egress rule and IPBlock functionality.
-    
+
     In addition, libcalico-go now supports a new `Types` field which
     specifies whether a rule should apply to `ingress`, `egress` or
     both types of traffic.
-    
+
     - Allow Policy to explicitly govern ingress and/or egress [#1557](https://github.com/projectcalico/felix/pull/1557)
     - Add read/write timeout options for Typha connection. [#1538](https://github.com/projectcalico/felix/pull/1538)
     - Fix OpenStack detection heuristic to ignore 'none'. [#1556](https://github.com/projectcalico/felix/pull/1556)
     - Adding support for ppc64le. [#1516](https://github.com/projectcalico/felix/pull/1516)
 
-<<<<<<< HEAD
  -- Neil Jerram <neil@tigera.io>  Mon, 16 Oct 2017 13:47:07 +0100
-=======
+
+felix (2.6.0~__STREAM__) __STREAM__; urgency=low
+
+  * Felix 2.6.0 (from Git commit 64caa62).
+    [Changes recorded in 2.6.0 tag]
+    By upgrading libcalico-go to v1.7.0, we add support for Kubernetes'
+    v1.8.0 NetworkPolicy with Egress rule and IPBlock functionality.
+
+    In addition, libcalico-go now supports a new `Types` field which
+    specifies whether a rule should apply to `ingress`, `egress` or
+    both types of traffic.
+
+    - Allow Policy to explicitly govern ingress and/or egress [#1557](https://github.com/projectcalico/felix/pull/1557)
+    - Add read/write timeout options for Typha connection. [#1538](https://github.com/projectcalico/felix/pull/1538)
+    - Fix OpenStack detection heuristic to ignore 'none'. [#1556](https://github.com/projectcalico/felix/pull/1556)
+    - Adding support for ppc64le. [#1516](https://github.com/projectcalico/felix/pull/1516)
+
  -- Brendan Creane <brendan@tigera.io>  Tue, 26 Sep 2017 13:06:57 -0700
->>>>>>> 93df1d9d
 
 felix (2.6.0~rc2~__STREAM__) __STREAM__; urgency=low
 
